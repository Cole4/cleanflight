--- conflicted
+++ resolved
@@ -12,11 +12,14 @@
 * Heading/Orientation lights.
 * Flight mode specific color schemes.
 * Low battery warning.
-* AUX operated on/off switch.
-* GPS state.
-* RSSI level.
-
-Support for more than 32 LEDs is possible, it just requires additional development.
+* AUX operated on/off switch
+
+The function and orientation configuration is fixed for now but later it should be able to be set via the UI or CLI..
+
+In the future, if someone codes it, they could be used to show GPS navigation status, thrust levels, RSSI, etc.
+Lots of scope for ideas and improvements.
+
+Likewise, support for more than 32 LEDs is possible, it just requires additional development.
 
 ## Supported hardware
 
@@ -68,7 +71,7 @@
 
 ## Configuration
 
-The led strip feature can be configured via the GUI.
+The led strip feature can be configured via the GUI
 
 GUI:
 Enable the Led Strip feature via the GUI under setup.
@@ -118,8 +121,6 @@
 * `T` - `T`hrust state.
 * `R` - `R`ing thrust state.
 * `C` - `C`olor.
-* `G` - `G`PS state.
-* `S` - R`S`SSI level.
 
 `cc` specifies the color number (0 based index).
 
@@ -155,25 +156,6 @@
 | Failsafe | flash between light blue and yellow | Failsafe must be enabled |
 
 Flash patterns appear in order, so that it's clear which warnings are enabled.
-
-#### GPS state
-
-This mode shows the GPS state and satellite count.
-
-No fix = red LED
-3D fix = green LED
-
-The LEDs will blink as many times as the satellite count, then pause and start again.
-
-#### RSSI level
-
-This mode fades the LED current LED color to the previous/next color in the HSB color space depending on RSSI level.  When the
-RSSI level is at the mean value the color is unaffected, thus it can be mixed with orientation colors to indicate orientation and RSSI at
-the same time.  RSSI should normally be combined with Color or Mode/Orientation.
-
-#### Blink
-
-This mode blinks the current LED, alternatively from black to the selected color.
 
 #### Flight Mode & Orientation
 
@@ -338,42 +320,6 @@
 Mode Colors can be configured using the cli `mode_color` command.
 
 - No arguments: lists all mode colors
-<<<<<<< HEAD
-- arguments: ModeIndex, ModeColorIndex, ColorIndex
-
-First 6 groups of ModeIndexes are :
-
-- orientation
-- headfree
-- horizon
-- angle
-- mag
-- baro
-
-Each of these groups use these ModelColorIndexes :
-
-- north
-- east
-- south
-- west
-- up
-- down
-
-Group 6 is used for special colors according to these ModelColorIndexes:
-
-- disarmed
-- armed
-- animation
-- bakground
-
-The ColorIndex is picked from the colors array ("palette").
-
-Examples :
-
-- set armed color to red: ```set mode_color 6 1 2```
-- set disarmed color to yellow: ```set mode_color 6 0 4```
-- set Headfree Mode - South to Cyan: ```set mode_color 1 2 8```
-=======
 - arguments: mode, function, color
 
 First 6 groups of ModeIndexes are :
@@ -415,7 +361,6 @@
 - set armed color to red: ```mode_color 6 1 2```
 - set disarmed color to yellow: ```mode_color 6 0 4```
 - set Headfree mode 'south' to Cyan: ```mode_color 1 2 8```
->>>>>>> 613a10f2
 
 
 ## Positioning
