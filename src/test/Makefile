# A sample Makefile for building Google Test and using it in user
# tests.  Please tweak it to suit your environment and project.  You
# may want to move it to your project's root directory.
#
# SYNOPSIS:
#
#   make [all]  - makes everything.
#   make TARGET - makes the given target.
#   make clean  - removes all files generated by make.

# Please tweak the following variable definitions as needed by your
# project, except GTEST_HEADERS, which you can use in your own targets
# but shouldn't modify.

# Points to the root of Google Test, relative to where this file is.
# Remember to tweak this if you move this file.
GTEST_DIR = ../../lib/test/gtest

# Where to find user code.
USER_DIR = ../main
TEST_DIR = unit
USER_INCLUDE_DIR = $(USER_DIR)

OBJECT_DIR = ../../obj/test

COMMON_FLAGS = \
	-g \
	-Wall \
	-Wextra \
	-pthread \
	-ggdb3 \
	-O0 \
	-DUNIT_TEST \
	-isystem $(GTEST_DIR)/inc

# Flags passed to the C compiler.
C_FLAGS = $(COMMON_FLAGS) \
	-std=gnu99

# Flags passed to the C++ compiler.
CXX_FLAGS = $(COMMON_FLAGS) \
	-std=gnu++98

# All tests produced by this Makefile.  Remember to add new tests you
# created to the list.
TESTS = \
	battery_unittest \
	flight_imu_unittest \
	altitude_hold_unittest \
	maths_unittest \
	gps_conversion_unittest \
	telemetry_hott_unittest \
	rc_controls_unittest \
	ledstrip_unittest \
	ws2811_unittest \
	mixer_unittest

# All Google Test headers.  Usually you shouldn't change this
# definition.
GTEST_HEADERS = $(GTEST_DIR)/inc/gtest/*.h

# House-keeping build targets.

all : $(TESTS)

clean :
	rm -rf $(TESTS) $(OBJECT_DIR)

# Builds gtest.a and gtest_main.a.

# Usually you shouldn't tweak such internal variables, indicated by a
# trailing _.
GTEST_SRCS_ = $(GTEST_DIR)/src/*.cc $(GTEST_DIR)/inc/gtest/*.h $(GTEST_HEADERS)

# For simplicity and to avoid depending on Google Test's
# implementation details, the dependencies specified below are
# conservative and not optimized.  This is fine as Google Test
# compiles fast and for ordinary users its source rarely changes.
$(OBJECT_DIR)/gtest-all.o : $(GTEST_SRCS_)
	@mkdir -p $(dir $@)
	$(CXX) $(CXX_FLAGS) -I$(GTEST_DIR) -c \
            $(GTEST_DIR)/src/gtest-all.cc -o $@

$(OBJECT_DIR)/gtest_main.o : $(GTEST_SRCS_)
	@mkdir -p $(dir $@)
	$(CXX) $(CXX_FLAGS) -I$(GTEST_DIR) -c \
            $(GTEST_DIR)/src/gtest_main.cc -o $@

$(OBJECT_DIR)/gtest.a : $(OBJECT_DIR)/gtest-all.o
	$(AR) $(ARFLAGS) $@ $^

$(OBJECT_DIR)/gtest_main.a : $(OBJECT_DIR)/gtest-all.o $(OBJECT_DIR)/gtest_main.o
	$(AR) $(ARFLAGS) $@ $^

# Builds a sample test.  A test should link with either gtest.a or
# gtest_main.a, depending on whether it defines its own main()
# function.

# includes in test dir must override includes in user dir
TEST_INCLUDE_DIRS := $(TEST_DIR) \
	$(USER_INCLUDE_DIR)

TEST_CFLAGS	 = $(addprefix -I,$(TEST_INCLUDE_DIRS))

$(OBJECT_DIR)/common/maths.o : \
	$(USER_DIR)/common/maths.c \
	$(USER_DIR)/common/maths.h \
	$(GTEST_HEADERS)

	@mkdir -p $(dir $@)
	$(CC) $(C_FLAGS) $(TEST_CFLAGS) -c $(USER_DIR)/common/maths.c -o $@


$(OBJECT_DIR)/sensors/battery.o : $(USER_DIR)/sensors/battery.c $(USER_DIR)/sensors/battery.h $(GTEST_HEADERS)
	@mkdir -p $(dir $@)
	$(CC) $(C_FLAGS) $(TEST_CFLAGS) -c $(USER_DIR)/sensors/battery.c -o $@

$(OBJECT_DIR)/battery_unittest.o : \
	$(TEST_DIR)/battery_unittest.cc \
	$(USER_DIR)/sensors/battery.h \
	$(GTEST_HEADERS)

	@mkdir -p $(dir $@)
	$(CXX) $(CXX_FLAGS) $(TEST_CFLAGS) -c $(TEST_DIR)/battery_unittest.cc -o $@

battery_unittest : \
	$(OBJECT_DIR)/sensors/battery.o \
	$(OBJECT_DIR)/common/maths.o \
	$(OBJECT_DIR)/battery_unittest.o \
	$(OBJECT_DIR)/gtest_main.a

	$(CXX) $(CXX_FLAGS) -lpthread $^ -o $(OBJECT_DIR)/$@

$(OBJECT_DIR)/flight/imu.o : \
	$(USER_DIR)/flight/imu.c \
	$(USER_DIR)/flight/imu.h \
	$(GTEST_HEADERS)

	@mkdir -p $(dir $@)
	$(CC) $(C_FLAGS) $(TEST_CFLAGS) -c $(USER_DIR)/flight/imu.c -o $@

$(OBJECT_DIR)/flight_imu_unittest.o : \
	$(TEST_DIR)/flight_imu_unittest.cc \
	$(USER_DIR)/flight/imu.h \
	$(GTEST_HEADERS)

	@mkdir -p $(dir $@)
	$(CXX) $(CXX_FLAGS) $(TEST_CFLAGS) -c $(TEST_DIR)/flight_imu_unittest.cc -o $@

flight_imu_unittest : \
	$(OBJECT_DIR)/flight/imu.o \
	$(OBJECT_DIR)/flight/altitudehold.o \
	$(OBJECT_DIR)/flight_imu_unittest.o \
	$(OBJECT_DIR)/common/maths.o \
	$(OBJECT_DIR)/gtest_main.a

	$(CXX) $(CXX_FLAGS) -lpthread $^ -o $(OBJECT_DIR)/$@

$(OBJECT_DIR)/maths_unittest.o : \
	$(TEST_DIR)/maths_unittest.cc \
	$(GTEST_HEADERS)

	@mkdir -p $(dir $@)
	$(CXX) $(CXX_FLAGS) $(TEST_CFLAGS) -c $(TEST_DIR)/maths_unittest.cc -o $@

maths_unittest : \
	$(OBJECT_DIR)/maths_unittest.o \
	$(OBJECT_DIR)/common/maths.o \
	$(OBJECT_DIR)/gtest_main.a

	$(CXX) $(CXX_FLAGS) -lpthread $^ -o $(OBJECT_DIR)/$@



$(OBJECT_DIR)/flight/altitudehold.o : \
	$(USER_DIR)/flight/altitudehold.c \
	$(USER_DIR)/flight/altitudehold.h \
	$(GTEST_HEADERS)

	@mkdir -p $(dir $@)
	$(CC) $(C_FLAGS) $(TEST_CFLAGS) -c $(USER_DIR)/flight/altitudehold.c -o $@

$(OBJECT_DIR)/altitude_hold_unittest.o : \
	$(TEST_DIR)/altitude_hold_unittest.cc \
	$(USER_DIR)/flight/altitudehold.h \
	$(GTEST_HEADERS)

	@mkdir -p $(dir $@)
	$(CXX) $(CXX_FLAGS) $(TEST_CFLAGS) -c $(TEST_DIR)/altitude_hold_unittest.cc -o $@

altitude_hold_unittest : \
	$(OBJECT_DIR)/flight/altitudehold.o \
	$(OBJECT_DIR)/altitude_hold_unittest.o \
	$(OBJECT_DIR)/gtest_main.a

	$(CXX) $(CXX_FLAGS) -lpthread $^ -o $(OBJECT_DIR)/$@


$(OBJECT_DIR)/flight/gps_conversion.o : \
	$(USER_DIR)/flight/gps_conversion.c \
	$(USER_DIR)/flight/gps_conversion.h \
	$(GTEST_HEADERS)

	@mkdir -p $(dir $@)
	$(CC) $(C_FLAGS) $(TEST_CFLAGS) -c $(USER_DIR)/flight/gps_conversion.c -o $@

$(OBJECT_DIR)/gps_conversion_unittest.o : \
	$(TEST_DIR)/gps_conversion_unittest.cc \
	$(USER_DIR)/flight/gps_conversion.h \
	$(GTEST_HEADERS)

	@mkdir -p $(dir $@)
	$(CXX) $(CXX_FLAGS) $(TEST_CFLAGS) -c $(TEST_DIR)/gps_conversion_unittest.cc -o $@

gps_conversion_unittest : \
	$(OBJECT_DIR)/flight/gps_conversion.o \
	$(OBJECT_DIR)/gps_conversion_unittest.o \
	$(OBJECT_DIR)/gtest_main.a

	$(CXX) $(CXX_FLAGS) -lpthread $^ -o $(OBJECT_DIR)/$@



$(OBJECT_DIR)/telemetry/hott.o : \
	$(USER_DIR)/telemetry/hott.c \
	$(USER_DIR)/telemetry/hott.h \
	$(GTEST_HEADERS)

	@mkdir -p $(dir $@)
	$(CC) $(C_FLAGS) $(TEST_CFLAGS) -c $(USER_DIR)/telemetry/hott.c -o $@

$(OBJECT_DIR)/telemetry_hott_unittest.o : \
	$(TEST_DIR)/telemetry_hott_unittest.cc \
	$(USER_DIR)/telemetry/hott.h \
	$(GTEST_HEADERS)
	
	@mkdir -p $(dir $@)
	$(CXX) $(CXX_FLAGS) $(TEST_CFLAGS) -c $(TEST_DIR)/telemetry_hott_unittest.cc -o $@

telemetry_hott_unittest : \
	$(OBJECT_DIR)/telemetry/hott.o \
	$(OBJECT_DIR)/telemetry_hott_unittest.o \
	$(OBJECT_DIR)/flight/gps_conversion.o \
	$(OBJECT_DIR)/gtest_main.a

	$(CXX) $(CXX_FLAGS) -lpthread $^ -o $(OBJECT_DIR)/$@



$(OBJECT_DIR)/io/rc_controls.o : \
	$(USER_DIR)/io/rc_controls.c \
	$(USER_DIR)/io/rc_controls.h \
	$(GTEST_HEADERS)

	@mkdir -p $(dir $@)
	$(CC) $(C_FLAGS) $(TEST_CFLAGS) -c $(USER_DIR)/io/rc_controls.c -o $@

$(OBJECT_DIR)/rc_controls_unittest.o : \
	$(TEST_DIR)/rc_controls_unittest.cc \
	$(USER_DIR)/io/rc_controls.h \
	$(GTEST_HEADERS)

	@mkdir -p $(dir $@)
	$(CXX) $(CXX_FLAGS) $(TEST_CFLAGS) -c $(TEST_DIR)/rc_controls_unittest.cc -o $@

rc_controls_unittest : \
	$(OBJECT_DIR)/common/maths.o \
	$(OBJECT_DIR)/io/rc_controls.o \
	$(OBJECT_DIR)/rc_controls_unittest.o \
	$(OBJECT_DIR)/gtest_main.a

	$(CXX) $(CXX_FLAGS) -lpthread $^ -o $(OBJECT_DIR)/$@


$(OBJECT_DIR)/io/ledstrip.o : \
	$(USER_DIR)/io/ledstrip.c \
	$(USER_DIR)/io/ledstrip.h \
	$(GTEST_HEADERS)
	
	@mkdir -p $(dir $@)
	$(CC) $(C_FLAGS) $(TEST_CFLAGS) -c $(USER_DIR)/io/ledstrip.c -o $@

$(OBJECT_DIR)/ledstrip_unittest.o : \
	$(TEST_DIR)/ledstrip_unittest.cc \
	$(USER_DIR)/io/ledstrip.h \
	$(GTEST_HEADERS)

	@mkdir -p $(dir $@)
	$(CXX) $(CXX_FLAGS) $(TEST_CFLAGS) -c $(TEST_DIR)/ledstrip_unittest.cc -o $@

ledstrip_unittest : \
	$(OBJECT_DIR)/io/ledstrip.o \
	$(OBJECT_DIR)/ledstrip_unittest.o \
	$(OBJECT_DIR)/gtest_main.a

	$(CXX) $(CXX_FLAGS) -lpthread $^ -o $(OBJECT_DIR)/$@



$(OBJECT_DIR)/drivers/light_ws2811strip.o : \
	$(USER_DIR)/drivers/light_ws2811strip.c \
	$(USER_DIR)/drivers/light_ws2811strip.h \
	$(GTEST_HEADERS)

	@mkdir -p $(dir $@)
	$(CC) $(C_FLAGS) $(TEST_CFLAGS) -c $(USER_DIR)/drivers/light_ws2811strip.c -o $@

$(OBJECT_DIR)/ws2811_unittest.o : \
	$(TEST_DIR)/ws2811_unittest.cc \
	$(USER_DIR)/drivers/light_ws2811strip.h \
	$(GTEST_HEADERS)

	@mkdir -p $(dir $@)
	$(CXX) $(CXX_FLAGS) $(TEST_CFLAGS) -c $(TEST_DIR)/ws2811_unittest.cc -o $@

ws2811_unittest : \
	$(OBJECT_DIR)/drivers/light_ws2811strip.o \
	$(OBJECT_DIR)/ws2811_unittest.o \
	$(OBJECT_DIR)/gtest_main.a

	$(CXX) $(CXX_FLAGS) -lpthread $^ -o $(OBJECT_DIR)/$@

<<<<<<< HEAD
$(OBJECT_DIR)/flight/mixer.o : $(USER_DIR)/flight/mixer.c $(USER_DIR)/flight/mixer.h $(GTEST_HEADERS)
	@mkdir -p $(dir $@)
	$(CC) $(CPPFLAGS) $(CXXFLAGS) $(TEST_CFLAGS) -c $(USER_DIR)/flight/mixer.c -o $@

$(OBJECT_DIR)/mixer_unittest.o : $(TEST_DIR)/mixer_unittest.cc $(USER_DIR)/flight/mixer.h $(GTEST_HEADERS)
	@mkdir -p $(dir $@)
	$(CXX) $(CPPFLAGS) $(CXXFLAGS) $(TEST_CFLAGS) -c $(TEST_DIR)/mixer_unittest.cc -o $@

mixer_unittest : $(OBJECT_DIR)/flight/mixer.o $(OBJECT_DIR)/flight/mixer.o $(OBJECT_DIR)/mixer_unittest.o $(OBJECT_DIR)/gtest_main.a
	$(CXX) $(CPPFLAGS) $(CXXFLAGS) -lpthread $^ -o $(OBJECT_DIR)/$@
=======
test: $(TESTS)
	set -e && for test in $(TESTS) ; do \
		$(OBJECT_DIR)/$$test; \
	done
>>>>>>> c8591932
<|MERGE_RESOLUTION|>--- conflicted
+++ resolved
@@ -320,7 +320,6 @@
 
 	$(CXX) $(CXX_FLAGS) -lpthread $^ -o $(OBJECT_DIR)/$@
 
-<<<<<<< HEAD
 $(OBJECT_DIR)/flight/mixer.o : $(USER_DIR)/flight/mixer.c $(USER_DIR)/flight/mixer.h $(GTEST_HEADERS)
 	@mkdir -p $(dir $@)
 	$(CC) $(CPPFLAGS) $(CXXFLAGS) $(TEST_CFLAGS) -c $(USER_DIR)/flight/mixer.c -o $@
@@ -331,9 +330,8 @@
 
 mixer_unittest : $(OBJECT_DIR)/flight/mixer.o $(OBJECT_DIR)/flight/mixer.o $(OBJECT_DIR)/mixer_unittest.o $(OBJECT_DIR)/gtest_main.a
 	$(CXX) $(CPPFLAGS) $(CXXFLAGS) -lpthread $^ -o $(OBJECT_DIR)/$@
-=======
+
 test: $(TESTS)
 	set -e && for test in $(TESTS) ; do \
 		$(OBJECT_DIR)/$$test; \
 	done
->>>>>>> c8591932
