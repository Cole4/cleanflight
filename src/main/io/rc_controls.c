--- conflicted
+++ resolved
@@ -122,8 +122,6 @@
     return THROTTLE_HIGH;
 }
 
-<<<<<<< HEAD
-=======
 void setCommandForDataEditionWithSticks(uint8_t rcSticks)
 {
 	commandFromSticks = 0;
@@ -159,9 +157,6 @@
 		}
 	}
 }
-
-
->>>>>>> 0e2165b5
 void processRcStickPositions(rxConfig_t *rxConfig, throttleStatus_e throttleStatus, bool retarded_arm, bool disarm_kill_switch)
 {
     static uint8_t rcDelayCommand;      // this indicates the number of time (multiple of RC measurement at 50Hz) the sticks must be maintained to run or switch off motors
